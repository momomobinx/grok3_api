# Grok 3 Web API Wrapper

<<<<<<< HEAD
This is a Go-based tool designed to interact with the Grok 3 Web API, offering an OpenAI-compatible API endpoint for chat completions. It enables users to send messages to the Grok 3 Web API and receive responses in a format consistent with OpenAI's chat completion API.
=======
[English](README.md) | [中文](README-CN.md)

This is a Go-based tool designed to interact with the Grok 3 Web API, offering an OpenAI-compatible endpoint for chat completions. It enables users to send messages to the Grok 3 Web API and receive responses in a format consistent with OpenAI's chat completion API.
>>>>>>> 5e7f02af

## Features

- **OpenAI-Compatible Endpoint**: Supports `/v1/chat/completions` and `/v1/models` endpoints.
- **Streaming Support**: Enables real-time streaming of responses.
- **Model Selection**: Choose between standard and reasoning models.
- **Cookie Management**: Manages multiple cookies.
- **Proxy Support**: Compatible with HTTP and SOCKS5 proxies for network requests.
- **Web Search**: Added search functionality (March 8th), enable with `enableSearch: 1` parameter.
- **Long Text Support**: Use `-longtxt` parameter for file attachments.
- **Custom Cookie Directory**: Set custom cookie directory with `-cookiesDir` parameter.
- **IPv4 Enforcement**: Added `DualStack: false` field to force IPv4 usage.

## Quick Start Guide

### 1. Configure Cookie
- **📂 Storage Location:** Place your Cookie in `.txt` format in the `cookies` folder.
- **📌 Naming Rules:** Each `.txt` file represents one Cookie, and you can name the file freely.
- **⚠️ Content Requirements:** Keep only the `sso=xxxxxx` field, delete other content.

### 2. Launch the Project
- **✏️ Set Token:** Modify the `Token` field in `启动.bat`. Default is: 123456
- **▶ Run** `启动.bat` **for one-click startup**.

### 3. Resolve Authorization Errors
If you encounter **❌ "Unauthorized: Bearer token required"** error, try entering the default Token: 123456 (or your custom Token) in the **Custom Key** of the **SillyTavern API**.

<<<<<<< HEAD
- **Grok Cookie**: Obtain your account's cookie from [grok.com](https://grok.com) by your browser (such as `aaa=bbb; ccc=ddd`).
- **API Authentication Token**: Prepare a token to secure the OpenAI-compatible API endpoints.

## Basic Usage

The API authentication token is **required** while running this tool. The Grok cookie must be set by the `-cookie` flag, `-cookieFile` flag or the request body.

Run this:

```
grok3_api -token your_secret_token
```

Then the OpenAI-compatible API endpoints can be accessed through `http://localhost:8180/v1`.
=======
### 4. Fix \n\n Format Issues
- Use the [regex](https://github.com/GhostXia/grok3_api-Fix/blob/main/grok3_%E6%9B%BF%E6%8D%A2%E5%9B%9E%E8%BD%A6%E7%AC%A6%E5%8F%B7.json) by author: [orzogc](https://github.com/orzogc)
- In most cases, simply regenerating the response will fix the issue.
>>>>>>> 5e7f02af

## Configuration

You can configure this tool using command-line flags, environment variables or the request body.

### Command-Line Flags

- `-token`: API authentication token (**required**).
- `-cookie`: Grok cookie(s) for authentication. Accepts a single cookie or a JSON array of cookies.
<<<<<<< HEAD
- `-cookieFile`: A text file which contains Grok cookies line by line.
- `-textBeforePrompt`: Text to add before the user’s message. The default text can be viewed by using the `-help` flag.
- `-textAfterPrompt`: Text to add after the user’s message (default: empty string).
- `-keepChat`: Retains chat conversations after each request if set.
- `-ignoreThinking`: Excludes thinking tokens from responses when using the reasoning model.
- `-charsLimit`: Upload the message as a file if the count of its characters is greater than this limit (default: 50,000).
- `-httpProxy`: Specifies an HTTP or SOCKS5 proxy URL. The proxy URL should be something like `http://127.0.0.1:1080` or `socks5://127.0.0.1:1080`.
- `-port`: Sets the server port (default: 8180).
- `-help`: Prints the help message.

### Environment Variables

`GROK3_AUTH_TOKEN`: Alternative to the `-token` flag.
=======
- `-cookiesDir`: Custom directory path for cookie files (default: "cookies").
- `-longtxt`: Enable long text processing with optional threshold (e.g., `-longtxt 60000`, default: 40000).
- `-httpProxy`: Specifies an HTTP or SOCKS5 proxy URL (e.g., `http://127.0.0.1:1080`).
- `-port`: Sets the server port (default: 8180).
>>>>>>> 5e7f02af

### Request Body Parameters

Some configurations can be set in the request body while using the `/v1/chat/completions` endpoint:

```json
{
  "messages": [],
<<<<<<< HEAD
  "model": "grok-3", // "grok-3" for the standard Grok 3 model, "grok-3-reasoning" for the Grok 3 reasoning model.
  "stream": true, // true for streaming response.
  "grokCookies": ["cookie1", "cookie2"], // a string for a single cookie, or a list of strings for multiple cookies.
  "cookieIndex": 1, // the index of cookie (starting from 1) to request Grok 3 Web API. If the index is 0, auto selecting cookies in turn (defalut behaviour).
  "enableSearch": 1, // 1 to enable Web searching, 0 to disable (defalut behaviour).
  "uploadMessage": 1, // 1 to upload the message as a file (for very long message), 0 to only upload the message if the count of characters is greater than the count specified by `-charsLimit` (defalut behaviour).
  "textBeforePrompt": "System: You are a helpful assistant.", // text to add before the user’s message. The default text can be viewed by using the `-help` flag.
  "textAfterPrompt": "End of message.", // text to add after the user’s message (default: empty string).
  "keepChat": 1, // 1 to retain this chat conversation, 0 to not retain it (defalut behaviour).
  "ignoreThinking": 1 // 1 to exclude thinking tokens from the response when using the reasoning model, 0 to retain thinking tokens (defalut behaviour).
=======
  "model": "grok-3", // "grok-3" for standard model, "grok-3-reasoning" for reasoning model
  "stream": true, // true for streaming response
  "grokCookies": ["cookie1", "cookie2"], // single cookie string or array of cookies
  "cookieIndex": 1, // cookie index (starting from 1), 0 for auto-selection
  "enableSearch": 1, // 1 to enable web search, 0 to disable
  "keepChat": 1, // 1 to retain chat conversation, 0 to not retain
  "ignoreThinking": 1 // 1 to exclude thinking tokens from reasoning model response
>>>>>>> 5e7f02af
}
```

## Additional Information

❌ **Unsupported File Formats:**
- **Not supported:** `xxxx.xxx.txt` filename format.
- **Please use:** `xxxxx.txt` format directly.

📌 **Other Notes**
- Other features are the same as the original project: [grok3_api](https://github.com/orzogc/grok3_api)
- When using a proxy with connection failures, try `-httpproxy http://127.0.0.1:xxxx`

**Android User Tips**
- Startup command reference (background): `./grok-server -token your-auth-token -cookie xxxxxxx -port 8180 &`
- IPv4 is enforced with `DualStack: false`.
- For detailed usage, see: https://grok.com/share/bGVnYWN5_7cafcf60-ca6b-4097-bdbc-ffaee19b2e2c

## Warning

This tool offers an unofficial OpenAI-compatible API of Grok 3, so your account may be **banned** by xAI if using this tool.

Please do not abuse or use this tool for commercial purposes. Use it at your own risk.

## License

This project is licensed under the GNU Affero General Public License v3.0 - see the [LICENSE](LICENSE) file for details.

## Special Thanks

- [mem0ai/grok3-api: Unofficial Grok 3 API](https://github.com/mem0ai/grok3-api)
- [RoCry/grok3-api-cf: Grok 3 via API with Cloudflare for free](https://github.com/RoCry/grok3-api-cf/tree/master)
<<<<<<< HEAD
- Most code was written by Grok 3, thanks to Grok 3.

## License

This project is licensed under the `AGPL-3.0` License.
=======
- [orzogc/grok3_api: Original project](https://github.com/orzogc/grok3_api)
- Most code was written by Grok 3, so thanks to Grok 3.
>>>>>>> 5e7f02af
<|MERGE_RESOLUTION|>--- conflicted
+++ resolved
@@ -1,12 +1,8 @@
 # Grok 3 Web API Wrapper
 
-<<<<<<< HEAD
-This is a Go-based tool designed to interact with the Grok 3 Web API, offering an OpenAI-compatible API endpoint for chat completions. It enables users to send messages to the Grok 3 Web API and receive responses in a format consistent with OpenAI's chat completion API.
-=======
 [English](README.md) | [中文](README-CN.md)
 
 This is a Go-based tool designed to interact with the Grok 3 Web API, offering an OpenAI-compatible endpoint for chat completions. It enables users to send messages to the Grok 3 Web API and receive responses in a format consistent with OpenAI's chat completion API.
->>>>>>> 5e7f02af
 
 ## Features
 
@@ -34,26 +30,9 @@
 ### 3. Resolve Authorization Errors
 If you encounter **❌ "Unauthorized: Bearer token required"** error, try entering the default Token: 123456 (or your custom Token) in the **Custom Key** of the **SillyTavern API**.
 
-<<<<<<< HEAD
-- **Grok Cookie**: Obtain your account's cookie from [grok.com](https://grok.com) by your browser (such as `aaa=bbb; ccc=ddd`).
-- **API Authentication Token**: Prepare a token to secure the OpenAI-compatible API endpoints.
-
-## Basic Usage
-
-The API authentication token is **required** while running this tool. The Grok cookie must be set by the `-cookie` flag, `-cookieFile` flag or the request body.
-
-Run this:
-
-```
-grok3_api -token your_secret_token
-```
-
-Then the OpenAI-compatible API endpoints can be accessed through `http://localhost:8180/v1`.
-=======
 ### 4. Fix \n\n Format Issues
 - Use the [regex](https://github.com/GhostXia/grok3_api-Fix/blob/main/grok3_%E6%9B%BF%E6%8D%A2%E5%9B%9E%E8%BD%A6%E7%AC%A6%E5%8F%B7.json) by author: [orzogc](https://github.com/orzogc)
 - In most cases, simply regenerating the response will fix the issue.
->>>>>>> 5e7f02af
 
 ## Configuration
 
@@ -63,26 +42,10 @@
 
 - `-token`: API authentication token (**required**).
 - `-cookie`: Grok cookie(s) for authentication. Accepts a single cookie or a JSON array of cookies.
-<<<<<<< HEAD
-- `-cookieFile`: A text file which contains Grok cookies line by line.
-- `-textBeforePrompt`: Text to add before the user’s message. The default text can be viewed by using the `-help` flag.
-- `-textAfterPrompt`: Text to add after the user’s message (default: empty string).
-- `-keepChat`: Retains chat conversations after each request if set.
-- `-ignoreThinking`: Excludes thinking tokens from responses when using the reasoning model.
-- `-charsLimit`: Upload the message as a file if the count of its characters is greater than this limit (default: 50,000).
-- `-httpProxy`: Specifies an HTTP or SOCKS5 proxy URL. The proxy URL should be something like `http://127.0.0.1:1080` or `socks5://127.0.0.1:1080`.
-- `-port`: Sets the server port (default: 8180).
-- `-help`: Prints the help message.
-
-### Environment Variables
-
-`GROK3_AUTH_TOKEN`: Alternative to the `-token` flag.
-=======
 - `-cookiesDir`: Custom directory path for cookie files (default: "cookies").
 - `-longtxt`: Enable long text processing with optional threshold (e.g., `-longtxt 60000`, default: 40000).
 - `-httpProxy`: Specifies an HTTP or SOCKS5 proxy URL (e.g., `http://127.0.0.1:1080`).
 - `-port`: Sets the server port (default: 8180).
->>>>>>> 5e7f02af
 
 ### Request Body Parameters
 
@@ -91,18 +54,6 @@
 ```json
 {
   "messages": [],
-<<<<<<< HEAD
-  "model": "grok-3", // "grok-3" for the standard Grok 3 model, "grok-3-reasoning" for the Grok 3 reasoning model.
-  "stream": true, // true for streaming response.
-  "grokCookies": ["cookie1", "cookie2"], // a string for a single cookie, or a list of strings for multiple cookies.
-  "cookieIndex": 1, // the index of cookie (starting from 1) to request Grok 3 Web API. If the index is 0, auto selecting cookies in turn (defalut behaviour).
-  "enableSearch": 1, // 1 to enable Web searching, 0 to disable (defalut behaviour).
-  "uploadMessage": 1, // 1 to upload the message as a file (for very long message), 0 to only upload the message if the count of characters is greater than the count specified by `-charsLimit` (defalut behaviour).
-  "textBeforePrompt": "System: You are a helpful assistant.", // text to add before the user’s message. The default text can be viewed by using the `-help` flag.
-  "textAfterPrompt": "End of message.", // text to add after the user’s message (default: empty string).
-  "keepChat": 1, // 1 to retain this chat conversation, 0 to not retain it (defalut behaviour).
-  "ignoreThinking": 1 // 1 to exclude thinking tokens from the response when using the reasoning model, 0 to retain thinking tokens (defalut behaviour).
-=======
   "model": "grok-3", // "grok-3" for standard model, "grok-3-reasoning" for reasoning model
   "stream": true, // true for streaming response
   "grokCookies": ["cookie1", "cookie2"], // single cookie string or array of cookies
@@ -110,7 +61,6 @@
   "enableSearch": 1, // 1 to enable web search, 0 to disable
   "keepChat": 1, // 1 to retain chat conversation, 0 to not retain
   "ignoreThinking": 1 // 1 to exclude thinking tokens from reasoning model response
->>>>>>> 5e7f02af
 }
 ```
 
@@ -143,13 +93,5 @@
 
 - [mem0ai/grok3-api: Unofficial Grok 3 API](https://github.com/mem0ai/grok3-api)
 - [RoCry/grok3-api-cf: Grok 3 via API with Cloudflare for free](https://github.com/RoCry/grok3-api-cf/tree/master)
-<<<<<<< HEAD
-- Most code was written by Grok 3, thanks to Grok 3.
-
-## License
-
-This project is licensed under the `AGPL-3.0` License.
-=======
 - [orzogc/grok3_api: Original project](https://github.com/orzogc/grok3_api)
-- Most code was written by Grok 3, so thanks to Grok 3.
->>>>>>> 5e7f02af
+- Most code was written by Grok 3, so thanks to Grok 3.